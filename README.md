--- conflicted
+++ resolved
@@ -4,11 +4,7 @@
 			
 Constrained optimization searches for the values of input variables that minimize or maximize a given objective function, while the variables are subject to constraints. This kind of problem is ubiquitous throughout scientific domains and industries.
 Constrained optimization is a promising application for neuromorphic computing as 
-<<<<<<< HEAD
-it [naturally aligns with the dynamics of spiking neural networks](https://doi.org/10.1109/JPROC.2021.3067593). When individual neurons represent states of variables, the neuronal connections can directly encode constraints between the variables: In its simplest form, recurrent inhibitory synapses connect neurons which represent mutually exclusive variable states, while recurrent excitatory synapses link neurons representing reinforcing states. Implemented on massively parallel neuromorphic hardware, such a spiking neural network can simultaneously evaluate conflicts and cost functions involving many variables, and update all variables accordingly. This allows a quick convergence towards an optimal state. In addition, the fine-scale timing dynamics of SNNs allow them to readily escape from local minima.
-=======
 it [naturally aligns with the dynamics of spiking neural networks](https://doi.org/10.1109/JPROC.2021.3067593). When individual neurons represent states of variables, the neuronal connections can directly encode constraints between the variables: in its simplest form, recurrent inhibitory synapses connect neurons that represent mutually exclusive variable states, while recurrent excitatory synapses link neurons representing reinforcing states. Implemented on massively parallel neuromorphic hardware, such a spiking neural network can simultaneously evaluate conflicts and cost functions involving many variables, and update all variables accordingly. This allows a quick convergence towards an optimal state. In addition, the fine-scale timing dynamics of SNNs allow them to readily escape from local minima.
->>>>>>> f7fce219
 	
 This Lava repository currently provides constraint optimization solvers that leverage the benefits of neuromorphic computing for the following problems: 
 	
@@ -74,30 +70,12 @@
 ```
 	
 ```python
-<<<<<<< HEAD
-solution, t_sol = solver.solve(timeout=5000, backend='Loihi2', profile=True)
-print(solver.time_to_solution)
-print(solver.energy_to_solution)
-=======
 solution, t_sol = solver.solve(problem, timeout=5000, backend='Loihi2', profile=True)
 print(solver.time_to_solution[-1], solver.energy_to_solution[-1])
->>>>>>> f7fce219
 ```
 
 ## Requirements
 - Working installation of Lava [see Lava installation 
-<<<<<<< HEAD
-tutorial.](https://github.com/lava-nc/lava/blob/main/lava/tutorials/in_depth
-/tutorial01_installing_lava.ipynb)
-
-## Setup
-
-- Add lava-optimization/src to your PYTHONPATH variable. For example, from lava
--optimization/src run the following on your terminal:
- ```bash
-export PYTHONPATH=$PYTHONPATH:`pwd`
-```
-=======
 tutorial.](https://github.com/lava-nc/lava/blob/main/src/lava/tutorials/in_depth/tutorial01_installing_lava.ipynb)
 
 ## Setup
@@ -108,5 +86,4 @@
 export PYTHONPATH=$PYTHONPATH:$(pwd)
 ```
 You should do this only after having added Lava to your PYTHONPATH.
-This order is required for namespaces to be well defined.
->>>>>>> f7fce219
+This order is required for namespaces to be well defined.