# Copyright (C) 2021 Intel Corporation
# SPDX-License-Identifier: BSD-3-Clause
# See: https://spdx.org/licenses/

from src.lava.lib.optimization.solvers.abstract.processes import (
    Readout,
    HostMonitor,
)


class OptimizationSolver:
    """Abstract optimization solver from which to derive actual solvers.

    Kwargs:
        problem (OptimizationProblem): specification of the problem to be
        solved. Defaults to None.
    """

    def __init__(self, problem=None, **kwargs):
        self._target_cost = 0
        self._problem = problem
        self.collected_solutions = []

    @property
    def problem(self):
        """Optimization problem to be solved by this solver.
        :return:
        """
        return self._problem

    @problem.setter
    def problem(self, value):
        self._problem = value

    @property
    def target_cost(self):
        """Target value for problem cost function."""
        return self._target_cost

    @target_cost.setter
    def target_cost(self, value):
        self._target_cost = value

    def _build(self, snn, integrator):
        """Create  process network that actually solves the problem.

<<<<<<< HEAD
        :param snn: neural network that solves the problem through its dynamics.
=======
        :param snn: Neural network that solves the problem through its 
        dynamics.
>>>>>>> a9263578
        :param integrator: integrator that notifies solution via a spike.
        """
        # Create postprocessor processes
        self.read_out = Readout(
            population_size=snn.readout_size, target_cost=self.target_cost
        )
        self.host_monitor = HostMonitor(population_size=snn.readout_size)

        # Connect processes.
        snn.out_ports.to_integrator.connect(integrator.in_ports.from_snn)
        snn.ref_vars.snn_state(self.read_out.ref_ports.snn_state)
        integrator.out_ports.cost.connect(self.read_out.in_ports.cost)
        self.read_out.out_ports.solving_state.connect(
            self.host_monitor.in_ports.solving_state
        )
        self.read_out.out_ports.solving_time.connect(
            self.host_monitor.in_ports.solving_time
        )

    def _run(self, timeout, backend=None):
        pass

    def solve(
        self,
        problem=None,
        problems: list = None,
        timeout=None,
        target_cost=None,
        backend=None,
        seed=1,
    ):
        """Tries to solve a given optimization problem.

        :param problem: the optimization problem to be solved
        :param problems list tuple: set of problems to be solved
        :param seed: seed for python's RNG.
        :param timeout: maximum number of timesteps to search for a solution.
        :param target_cost: if an optimal solution is not needed or possible, 
        target_costs set's the number of
        satisfying variables that cause the reporting neuron to spike.
        :return: Solution to the problem if one is found.
        """
        if target_cost is not None:
            self.target_cost = target_cost
        solution = self._run(timeout)
        # Get network state at solving time from readout sequential process.
        self.solution = self.host_monitor.vars.solving_state.get()
        self.solving_time = self.host_monitor.vars.solving_time.get()
        if solution is not None and self._check_solution(solution):
            self.collected_solutions.append(solution)
            return solution
        else:
            return None

    def _check_solution(self, solution):
        """Verify that a solution is consistent, complete and optimal."""
        pass


class LinearSolver(OptimizationSolver):
    """A solver for optimization problems with linear cost and constraints."""
    pass


class CombinatorialSolver(OptimizationSolver):
    """A solver for optimization problems with discrete variables."""
    pass


class NonLinearSolver(OptimizationSolver):
    """A solver for optimization problems with nonlinear cost or constraints."""
    pass
<|MERGE_RESOLUTION|>--- conflicted
+++ resolved
@@ -1,124 +1,119 @@
-# Copyright (C) 2021 Intel Corporation
-# SPDX-License-Identifier: BSD-3-Clause
-# See: https://spdx.org/licenses/
-
-from src.lava.lib.optimization.solvers.abstract.processes import (
-    Readout,
-    HostMonitor,
-)
-
-
-class OptimizationSolver:
-    """Abstract optimization solver from which to derive actual solvers.
-
-    Kwargs:
-        problem (OptimizationProblem): specification of the problem to be
-        solved. Defaults to None.
-    """
-
-    def __init__(self, problem=None, **kwargs):
-        self._target_cost = 0
-        self._problem = problem
-        self.collected_solutions = []
-
-    @property
-    def problem(self):
-        """Optimization problem to be solved by this solver.
-        :return:
-        """
-        return self._problem
-
-    @problem.setter
-    def problem(self, value):
-        self._problem = value
-
-    @property
-    def target_cost(self):
-        """Target value for problem cost function."""
-        return self._target_cost
-
-    @target_cost.setter
-    def target_cost(self, value):
-        self._target_cost = value
-
-    def _build(self, snn, integrator):
-        """Create  process network that actually solves the problem.
-
-<<<<<<< HEAD
-        :param snn: neural network that solves the problem through its dynamics.
-=======
-        :param snn: Neural network that solves the problem through its 
-        dynamics.
->>>>>>> a9263578
-        :param integrator: integrator that notifies solution via a spike.
-        """
-        # Create postprocessor processes
-        self.read_out = Readout(
-            population_size=snn.readout_size, target_cost=self.target_cost
-        )
-        self.host_monitor = HostMonitor(population_size=snn.readout_size)
-
-        # Connect processes.
-        snn.out_ports.to_integrator.connect(integrator.in_ports.from_snn)
-        snn.ref_vars.snn_state(self.read_out.ref_ports.snn_state)
-        integrator.out_ports.cost.connect(self.read_out.in_ports.cost)
-        self.read_out.out_ports.solving_state.connect(
-            self.host_monitor.in_ports.solving_state
-        )
-        self.read_out.out_ports.solving_time.connect(
-            self.host_monitor.in_ports.solving_time
-        )
-
-    def _run(self, timeout, backend=None):
-        pass
-
-    def solve(
-        self,
-        problem=None,
-        problems: list = None,
-        timeout=None,
-        target_cost=None,
-        backend=None,
-        seed=1,
-    ):
-        """Tries to solve a given optimization problem.
-
-        :param problem: the optimization problem to be solved
-        :param problems list tuple: set of problems to be solved
-        :param seed: seed for python's RNG.
-        :param timeout: maximum number of timesteps to search for a solution.
-        :param target_cost: if an optimal solution is not needed or possible, 
-        target_costs set's the number of
-        satisfying variables that cause the reporting neuron to spike.
-        :return: Solution to the problem if one is found.
-        """
-        if target_cost is not None:
-            self.target_cost = target_cost
-        solution = self._run(timeout)
-        # Get network state at solving time from readout sequential process.
-        self.solution = self.host_monitor.vars.solving_state.get()
-        self.solving_time = self.host_monitor.vars.solving_time.get()
-        if solution is not None and self._check_solution(solution):
-            self.collected_solutions.append(solution)
-            return solution
-        else:
-            return None
-
-    def _check_solution(self, solution):
-        """Verify that a solution is consistent, complete and optimal."""
-        pass
-
-
-class LinearSolver(OptimizationSolver):
-    """A solver for optimization problems with linear cost and constraints."""
-    pass
-
-
-class CombinatorialSolver(OptimizationSolver):
-    """A solver for optimization problems with discrete variables."""
-    pass
-
-
-class NonLinearSolver(OptimizationSolver):
-    """A solver for optimization problems with nonlinear cost or constraints."""
-    pass
+# Copyright (C) 2021 Intel Corporation
+# SPDX-License-Identifier: BSD-3-Clause
+# See: https://spdx.org/licenses/
+
+from src.lava.lib.optimization.solvers.abstract.processes import (
+    Readout,
+    HostMonitor,
+)
+
+
+class OptimizationSolver:
+    """Abstract optimization solver from which to derive actual solvers.
+
+    Kwargs:
+        problem (OptimizationProblem): specification of the problem to be
+        solved. Defaults to None.
+    """
+
+    def __init__(self, problem=None, **kwargs):
+        self._target_cost = 0
+        self._problem = problem
+        self.collected_solutions = []
+
+    @property
+    def problem(self):
+        """Optimization problem to be solved by this solver.
+        :return:
+        """
+        return self._problem
+
+    @problem.setter
+    def problem(self, value):
+        self._problem = value
+
+    @property
+    def target_cost(self):
+        """Target value for problem cost function."""
+        return self._target_cost
+
+    @target_cost.setter
+    def target_cost(self, value):
+        self._target_cost = value
+
+    def _build(self, snn, integrator):
+        """Create  process network that actually solves the problem.
+
+        :param snn: neural network that solves the problem through its dynamics.
+        :param integrator: integrator that notifies solution via a spike.
+        """
+        # Create postprocessor processes
+        self.read_out = Readout(
+            population_size=snn.readout_size, target_cost=self.target_cost
+        )
+        self.host_monitor = HostMonitor(population_size=snn.readout_size)
+
+        # Connect processes.
+        snn.out_ports.to_integrator.connect(integrator.in_ports.from_snn)
+        snn.ref_vars.snn_state(self.read_out.ref_ports.snn_state)
+        integrator.out_ports.cost.connect(self.read_out.in_ports.cost)
+        self.read_out.out_ports.solving_state.connect(
+            self.host_monitor.in_ports.solving_state
+        )
+        self.read_out.out_ports.solving_time.connect(
+            self.host_monitor.in_ports.solving_time
+        )
+
+    def _run(self, timeout, backend=None):
+        pass
+
+    def solve(
+        self,
+        problem=None,
+        problems: list = None,
+        timeout=None,
+        target_cost=None,
+        backend=None,
+        seed=1,
+    ):
+        """Tries to solve a given optimization problem.
+
+        :param problem: the optimization problem to be solved
+        :param problems list tuple: set of problems to be solved
+        :param seed: seed for python's RNG.
+        :param timeout: maximum number of timesteps to search for a solution.
+        :param target_cost: if an optimal solution is not needed or possible, 
+        target_costs set's the number of
+        satisfying variables that cause the reporting neuron to spike.
+        :return: Solution to the problem if one is found.
+        """
+        if target_cost is not None:
+            self.target_cost = target_cost
+        solution = self._run(timeout)
+        # Get network state at solving time from readout sequential process.
+        self.solution = self.host_monitor.vars.solving_state.get()
+        self.solving_time = self.host_monitor.vars.solving_time.get()
+        if solution is not None and self._check_solution(solution):
+            self.collected_solutions.append(solution)
+            return solution
+        else:
+            return None
+
+    def _check_solution(self, solution):
+        """Verify that a solution is consistent, complete and optimal."""
+        pass
+
+
+class LinearSolver(OptimizationSolver):
+    """A solver for optimization problems with linear cost and constraints."""
+    pass
+
+
+class CombinatorialSolver(OptimizationSolver):
+    """A solver for optimization problems with discrete variables."""
+    pass
+
+
+class NonLinearSolver(OptimizationSolver):
+    """A solver for optimization problems with nonlinear cost or constraints."""
+    pass