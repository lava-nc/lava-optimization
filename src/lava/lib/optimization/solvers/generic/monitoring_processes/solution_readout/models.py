# Copyright (C) 2022 Intel Corporation
# SPDX-License-Identifier: BSD-3-Clause
# See: https://spdx.org/licenses/
import numpy as np
from lava.lib.optimization.solvers.generic.monitoring_processes \
    .solution_readout.process import SolutionReadout
from lava.magma.core.decorator import implements, requires
from lava.magma.core.model.py.model import PyLoihiProcessModel
from lava.magma.core.model.py.ports import PyInPort, PyOutPort, PyRefPort
from lava.magma.core.model.py.type import LavaPyType
from lava.magma.core.resources import CPU
from lava.magma.core.sync.protocols.loihi_protocol import LoihiProtocol


@implements(SolutionReadout, protocol=LoihiProtocol)
@requires(CPU)
class SolutionReadoutPyModel(PyLoihiProcessModel):
    """CPU model for the SolutionReadout process.

    The process receives two types of messages, an updated cost and the state of
    the solver network representing the current candidate solution to an
    OptimizationProblem. Additionally, a target cost can be defined by the
    user, once this cost is reached by the solver network, this process
    will request the runtime service to pause execution.
    """
    solution: np.ndarray = LavaPyType(np.ndarray, np.int32, 32)
    solution_step: np.ndarray = LavaPyType(np.ndarray, np.int32, 32)
    read_solution: PyInPort = LavaPyType(PyInPort.VEC_DENSE, np.int32,
                                         precision=32)
    cost_in: PyInPort = LavaPyType(PyInPort.VEC_DENSE, np.int32, precision=32)
    req_stop_in: PyInPort = LavaPyType(PyInPort.VEC_DENSE, np.int32,
                                       precision=32)
    target_cost: int = LavaPyType(int, np.int32, 32)
<<<<<<< HEAD
    acknowledgement: PyOutPort = LavaPyType(PyOutPort.VEC_DENSE, np.int32,
                                            precision=32)
    min_cost: int = LavaPyType(int, np.int32, 32)
    costs: list = []
    solutions: list = []
=======
    acknowledgemet: PyOutPort = LavaPyType(PyOutPort.VEC_DENSE, np.int32,
                                           precision=32)
    min_cost: int = None
    sol_found_time: int = 0
>>>>>>> 69aa0919

    def post_guard(self):
        """Decide whether to run post management phase."""
        if self.min_cost is not None:
            if self.min_cost <= self.target_cost:
                print("Host: LMT notified network reached target cost:",
                      self.min_cost)
                return True
        return False

    def run_spk(self):
        """Execute spiking phase, integrate input, update dynamics and send
        messages out."""
        raw_cost = self.cost_in.recv()
<<<<<<< HEAD
        self.acknowledgement.send(np.asarray([1]))
        req_stop = self.req_stop_in.recv()
        self.acknowledgement.send(np.asarray([1]))
=======
        self.acknowledgemet.send(np.asarray([1]))
        req_stop = self.req_stop_in.recv()
        self.acknowledgemet.send(np.asarray([1]))
>>>>>>> 69aa0919
        cost = [0]
        if raw_cost[0]:
            # The following casts cost as a signed 24-bit value (8 = 32 - 24)
            cost = (raw_cost.astype(np.int32) << 8) >> 8
        if cost[0]:
            raw_solution = self.read_solution.recv()
            # ToDo: The following way of reading out solutions only works
            #  when the solutions are binary, i.e., QUBO problems. It relies
            #  on the assumption that `solution' is the spiking history of the
            #  neurons solving a problem and picks the spiking history from 3
            #  timesteps ago, when the minimum cost was actually achieved.
            self.solution[:] = (raw_solution.astype(np.int8) >> 2) & 1
            self.min_cost = cost[0]
<<<<<<< HEAD
            self.costs.append((self.min_cost, req_stop[0]))
            if req_stop[0] != 0:
                print(f"Host: received a better solution: "
                      f"{self.solution} at "
                      f"step"
                      f" {self.time_step}")
                if req_stop[0] != 0:
                    self.solution_step[:] = req_stop
=======
            if req_stop[0] != 0:
                self.sol_found_time = req_stop[0]
                print(f"Host: received a better solution: "
                      f"{self.solution} at "
                      f"step"
                      f" {self.sol_found_time}")
>>>>>>> 69aa0919
        if req_stop[0] == 0:
            self._req_pause = True

    def run_post_mgmt(self):
        """Execute post management phase."""
        print("Host: stopping simulation at step:", self.sol_found_time)
        self._req_pause = True
<|MERGE_RESOLUTION|>--- conflicted
+++ resolved
@@ -1,105 +1,80 @@
-# Copyright (C) 2022 Intel Corporation
-# SPDX-License-Identifier: BSD-3-Clause
-# See: https://spdx.org/licenses/
-import numpy as np
-from lava.lib.optimization.solvers.generic.monitoring_processes \
-    .solution_readout.process import SolutionReadout
-from lava.magma.core.decorator import implements, requires
-from lava.magma.core.model.py.model import PyLoihiProcessModel
-from lava.magma.core.model.py.ports import PyInPort, PyOutPort, PyRefPort
-from lava.magma.core.model.py.type import LavaPyType
-from lava.magma.core.resources import CPU
-from lava.magma.core.sync.protocols.loihi_protocol import LoihiProtocol
-
-
-@implements(SolutionReadout, protocol=LoihiProtocol)
-@requires(CPU)
-class SolutionReadoutPyModel(PyLoihiProcessModel):
-    """CPU model for the SolutionReadout process.
-
-    The process receives two types of messages, an updated cost and the state of
-    the solver network representing the current candidate solution to an
-    OptimizationProblem. Additionally, a target cost can be defined by the
-    user, once this cost is reached by the solver network, this process
-    will request the runtime service to pause execution.
-    """
-    solution: np.ndarray = LavaPyType(np.ndarray, np.int32, 32)
-    solution_step: np.ndarray = LavaPyType(np.ndarray, np.int32, 32)
-    read_solution: PyInPort = LavaPyType(PyInPort.VEC_DENSE, np.int32,
-                                         precision=32)
-    cost_in: PyInPort = LavaPyType(PyInPort.VEC_DENSE, np.int32, precision=32)
-    req_stop_in: PyInPort = LavaPyType(PyInPort.VEC_DENSE, np.int32,
-                                       precision=32)
-    target_cost: int = LavaPyType(int, np.int32, 32)
-<<<<<<< HEAD
-    acknowledgement: PyOutPort = LavaPyType(PyOutPort.VEC_DENSE, np.int32,
-                                            precision=32)
-    min_cost: int = LavaPyType(int, np.int32, 32)
-    costs: list = []
-    solutions: list = []
-=======
-    acknowledgemet: PyOutPort = LavaPyType(PyOutPort.VEC_DENSE, np.int32,
-                                           precision=32)
-    min_cost: int = None
-    sol_found_time: int = 0
->>>>>>> 69aa0919
-
-    def post_guard(self):
-        """Decide whether to run post management phase."""
-        if self.min_cost is not None:
-            if self.min_cost <= self.target_cost:
-                print("Host: LMT notified network reached target cost:",
-                      self.min_cost)
-                return True
-        return False
-
-    def run_spk(self):
-        """Execute spiking phase, integrate input, update dynamics and send
-        messages out."""
-        raw_cost = self.cost_in.recv()
-<<<<<<< HEAD
-        self.acknowledgement.send(np.asarray([1]))
-        req_stop = self.req_stop_in.recv()
-        self.acknowledgement.send(np.asarray([1]))
-=======
-        self.acknowledgemet.send(np.asarray([1]))
-        req_stop = self.req_stop_in.recv()
-        self.acknowledgemet.send(np.asarray([1]))
->>>>>>> 69aa0919
-        cost = [0]
-        if raw_cost[0]:
-            # The following casts cost as a signed 24-bit value (8 = 32 - 24)
-            cost = (raw_cost.astype(np.int32) << 8) >> 8
-        if cost[0]:
-            raw_solution = self.read_solution.recv()
-            # ToDo: The following way of reading out solutions only works
-            #  when the solutions are binary, i.e., QUBO problems. It relies
-            #  on the assumption that `solution' is the spiking history of the
-            #  neurons solving a problem and picks the spiking history from 3
-            #  timesteps ago, when the minimum cost was actually achieved.
-            self.solution[:] = (raw_solution.astype(np.int8) >> 2) & 1
-            self.min_cost = cost[0]
-<<<<<<< HEAD
-            self.costs.append((self.min_cost, req_stop[0]))
-            if req_stop[0] != 0:
-                print(f"Host: received a better solution: "
-                      f"{self.solution} at "
-                      f"step"
-                      f" {self.time_step}")
-                if req_stop[0] != 0:
-                    self.solution_step[:] = req_stop
-=======
-            if req_stop[0] != 0:
-                self.sol_found_time = req_stop[0]
-                print(f"Host: received a better solution: "
-                      f"{self.solution} at "
-                      f"step"
-                      f" {self.sol_found_time}")
->>>>>>> 69aa0919
-        if req_stop[0] == 0:
-            self._req_pause = True
-
-    def run_post_mgmt(self):
-        """Execute post management phase."""
-        print("Host: stopping simulation at step:", self.sol_found_time)
-        self._req_pause = True
+# Copyright (C) 2022 Intel Corporation
+# SPDX-License-Identifier: BSD-3-Clause
+# See: https://spdx.org/licenses/
+import numpy as np
+from lava.lib.optimization.solvers.generic.monitoring_processes \
+    .solution_readout.process import SolutionReadout
+from lava.magma.core.decorator import implements, requires
+from lava.magma.core.model.py.model import PyLoihiProcessModel
+from lava.magma.core.model.py.ports import PyInPort, PyOutPort, PyRefPort
+from lava.magma.core.model.py.type import LavaPyType
+from lava.magma.core.resources import CPU
+from lava.magma.core.sync.protocols.loihi_protocol import LoihiProtocol
+
+
+@implements(SolutionReadout, protocol=LoihiProtocol)
+@requires(CPU)
+class SolutionReadoutPyModel(PyLoihiProcessModel):
+    """CPU model for the SolutionReadout process.
+
+    The process receives two types of messages, an updated cost and the state of
+    the solver network representing the current candidate solution to an
+    OptimizationProblem. Additionally, a target cost can be defined by the
+    user, once this cost is reached by the solver network, this process
+    will request the runtime service to pause execution.
+    """
+    solution: np.ndarray = LavaPyType(np.ndarray, np.int32, 32)
+    solution_step: np.ndarray = LavaPyType(np.ndarray, np.int32, 32)
+    read_solution: PyInPort = LavaPyType(PyInPort.VEC_DENSE, np.int32,
+                                         precision=32)
+    cost_in: PyInPort = LavaPyType(PyInPort.VEC_DENSE, np.int32, precision=32)
+    req_stop_in: PyInPort = LavaPyType(PyInPort.VEC_DENSE, np.int32,
+                                       precision=32)
+    target_cost: int = LavaPyType(int, np.int32, 32)
+    acknowledgemet: PyOutPort = LavaPyType(PyOutPort.VEC_DENSE, np.int32,
+                                           precision=32)
+    min_cost: int = None
+    sol_found_time: int = 0
+
+    def post_guard(self):
+        """Decide whether to run post management phase."""
+        if self.min_cost is not None:
+            if self.min_cost <= self.target_cost:
+                print("Host: LMT notified network reached target cost:",
+                      self.min_cost)
+                return True
+        return False
+
+    def run_spk(self):
+        """Execute spiking phase, integrate input, update dynamics and send
+        messages out."""
+        raw_cost = self.cost_in.recv()
+        self.acknowledgemet.send(np.asarray([1]))
+        req_stop = self.req_stop_in.recv()
+        self.acknowledgemet.send(np.asarray([1]))
+        cost = [0]
+        if raw_cost[0]:
+            # The following casts cost as a signed 24-bit value (8 = 32 - 24)
+            cost = (raw_cost.astype(np.int32) << 8) >> 8
+        if cost[0]:
+            raw_solution = self.read_solution.recv()
+            # ToDo: The following way of reading out solutions only works
+            #  when the solutions are binary, i.e., QUBO problems. It relies
+            #  on the assumption that `solution' is the spiking history of the
+            #  neurons solving a problem and picks the spiking history from 3
+            #  timesteps ago, when the minimum cost was actually achieved.
+            self.solution[:] = (raw_solution.astype(np.int8) >> 2) & 1
+            self.min_cost = cost[0]
+            if req_stop[0] != 0:
+                self.sol_found_time = req_stop[0]
+                print(f"Host: received a better solution: "
+                      f"{self.solution} at "
+                      f"step"
+                      f" {self.sol_found_time}")
+        if req_stop[0] == 0:
+            self._req_pause = True
+
+    def run_post_mgmt(self):
+        """Execute post management phase."""
+        print("Host: stopping simulation at step:", self.sol_found_time)
+        self._req_pause = True