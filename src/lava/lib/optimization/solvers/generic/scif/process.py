--- conflicted
+++ resolved
@@ -139,59 +139,4 @@
             noise_precision=noise_precision,
         )
 
-<<<<<<< HEAD
-        self.cost_diagonal = Var(shape=shape, init=cost_diag)
-
-
-class Boltzmann(AbstractProcess):
-    """Non-equilibrium Boltzmann (NEBM) neuron model to solve QUBO problems."""
-
-    def __init__(
-        self,
-        *,
-        shape: ty.Tuple[int, ...],
-        temperature: ty.Optional[ty.Union[int, npty.NDArray]] = 1,
-        refract: ty.Optional[ty.Union[int, npty.NDArray]] = 0,
-        init_value=0,
-        init_state=0,
-    ):
-        """
-        NEBM Process.
-
-        Parameters
-        ----------
-        shape: Tuple
-            Number of neurons. Default is (1,).
-        temperature: ArrayLike
-            Temperature of the system, defining the level of noise.
-        refract : ArrayLike
-            Refractory period for each neuron. This is the time for which a
-            neuron 'stays ON'.
-        init_value : ArrayLike
-            The spiking history with which the network is initialized
-        init_state : ArrayLike
-            The state of neurons with which the network is initialized
-        """
-        super().__init__(shape=shape)
-
-        self.a_in = InPort(shape=shape)
-        self.s_sig_out = OutPort(shape=shape)
-        self.s_wta_out = OutPort(shape=shape)
-
-        self.spk_hist = Var(
-            shape=shape, init=(np.zeros(shape=shape) + init_value).astype(int)
-        )
-
-        self.temperature = Var(shape=shape, init=int(temperature))
-
-        self.refract = Var(shape=shape, init=refract)
-
-        # Initial state determined in DiscreteVariables
-        self.state = Var(shape=shape, init=init_state.astype(int))
-
-        @property
-        def shape(self) -> ty.Tuple[int, ...]:
-            return self.proc_params["shape"]
-=======
-        self.cost_diagonal = Var(shape=shape, init=cost_diag)
->>>>>>> 7b3cc41e
+        self.cost_diagonal = Var(shape=shape, init=cost_diag)