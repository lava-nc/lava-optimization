--- conflicted
+++ resolved
@@ -38,15 +38,9 @@
     user, once this cost is reached by the solver network, this process
     will request the runtime service to pause execution.
     """
-<<<<<<< HEAD
 
     variables_1bit: np.ndarray = LavaPyType(np.ndarray, np.uint8, 1)
     variables_32bit: np.ndarray = LavaPyType(np.ndarray, np.int32, 32)
-=======
-    best_state: np.ndarray = LavaPyType(np.ndarray, np.int8, 32)
-    best_timestep: np.ndarray = LavaPyType(np.ndarray, np.int32, 32)
-    best_cost: np.ndarray = LavaPyType(np.ndarray, np.int32, 32)
->>>>>>> 1fcf2421
     num_message_bits: np.ndarray = LavaPyType(np.ndarray, np.int8, 32)
     timeout: np.ndarray = LavaPyType(np.ndarray, np.int32, 32)
     results_in: PyInPort = LavaPyType(PyInPort.VEC_DENSE, np.int32, 32)
@@ -63,7 +57,7 @@
         # recv the state
         while True:
             results_buffer = self.results_in.recv()
-<<<<<<< HEAD
+
             if self._check_if_input(results_buffer):
                 break
         
@@ -82,6 +76,12 @@
             variables_1bit_num=variables_1bit_num,
             variables_32bit_num=variables_32bit_num)
         self.variables_1bit = results_buffer
+
+        print("==============================================================")
+        print("Solution found!")
+        print(f"{self.variables_32bit=}")
+        print(f"{self.variables_1bit=}")
+        print("==============================================================")
         
         # End execution
         self._req_pause = True
@@ -104,48 +104,6 @@
         variables_32bit = compressed_states[:variables_32bit_num].astype(np.int32)
         
         variables_1bit = (compressed_states[variables_32bit_num:, None] & (
-=======
-            if self._check_if_input(results_buffer): break
-        self.best_cost[:], self.best_timestep[:], _ = self._decompress_state(
-            compressed_states=results_buffer,
-            num_message_bits=num_message_bits,
-            num_vars=num_vars,
-            timeout=timeout
-        )
-        # best states are returned with a delay of 1 timestep
-        results_buffer = self.results_in.recv()
-        _, _, self.best_state = self._decompress_state(
-            compressed_states=results_buffer,
-            num_message_bits=num_message_bits,
-            num_vars=num_vars,
-            timeout=timeout
-        )
-        print("==============================================================")
-        print("Solution found!")
-        print(f"Best cost: {int(self.best_cost[0])}")
-        print(f"Best state: {self.best_state.tolist()}")
-        print("==============================================================")
-
-    @staticmethod
-    def _check_if_input(results_buffer: np.ndarray) -> bool:
-        return results_buffer[1] > 0
-
-    @staticmethod
-    def _decompress_state(
-        compressed_states: np.ndarray,
-        num_message_bits: int,
-        num_vars: int,
-        timeout: int
-    ) -> ty.Tuple[int, int, np.ndarray]:
-        """Add info!"""
-        cost = int(compressed_states[0])
-        # Explanation for this:
-        # The CostIntegrator initialized its inverse_timestep with timeout-2
-        # It notices that a best solution has been found 1 timestep after the variable neurons
-        # At this time, it has already subtracted 1 from inverse_timestep twice
-        timestep = int(compressed_states[1])
-        states = (compressed_states[2:, None] & (
->>>>>>> 1fcf2421
             1 << np.arange(0, num_message_bits))) != 0
         
         # reshape into a 1D array
@@ -290,9 +248,9 @@
             self.solution_receiver.results_in, connection_config)
 
         # Create aliases for variables
-<<<<<<< HEAD
         proc.vars.variables_1bit.alias(self.solution_receiver.variables_1bit)
         proc.vars.variables_32bit.alias(self.solution_receiver.variables_32bit)
+        proc.vars.timeout.alias(self.solution_receiver.timeout)
 
     @staticmethod
     def _get_input_weights(variables_1bit_num,
@@ -304,21 +262,6 @@
         SpikeIntegrators. For this, num_spike_int binary neurons are bundled
         and converge onto 1 SpikeIntegrator. For efficiency reasons, this
         function may get vectorized in the future."""
-=======
-        proc.vars.best_state.alias(self.solution_receiver.best_state)
-        proc.vars.best_timestep.alias(self.solution_receiver.best_timestep)
-        proc.vars.best_cost.alias(self.solution_receiver.best_cost)
-        proc.vars.timeout.alias(self.solution_receiver.timeout)
-
-    @staticmethod
-    def _get_input_weights(
-        num_vars: int,
-        num_spike_int: int,
-        num_vars_per_int: int,
-        weight_exp: int
-    ) -> csr_matrix:
-        """To be verified. Deprecated due to efficiency"""
->>>>>>> 1fcf2421
 
         weights = np.zeros((num_spike_int, variables_1bit_num), dtype=np.uint8)
 
@@ -338,38 +281,8 @@
         return csr_matrix(weights)
 
     @staticmethod
-<<<<<<< HEAD
     def _get_32bit_in_weights(num_spike_int: int, var_index: int) -> csr_matrix:
-=======
-    def _get_state_in_weights_index(
-        num_vars: int,
-        num_spike_int: int,
-        num_vars_per_int: int
-    ) -> np.ndarray:
-        """To be verified"""
-        weights = np.zeros((num_spike_int, num_vars), dtype=np.int8)
-
-        # Compute the indices for setting the values to 1
-        indices = np.arange(0, num_vars_per_int * (num_spike_int - 1),
-                            num_vars_per_int)
-
-        # Set the values to 1 using array indexing
-        weights[:num_spike_int - 1, indices:indices + num_vars_per_int] = 1
-
-        # Set the values for the last spike integrator
-        weights[-1, num_vars_per_int * (num_spike_int - 1):num_vars] = 1
-
-        return weights
-
-    @staticmethod
-    def _get_cost_in_weights(num_spike_int: int) -> csr_matrix:
-        weights = np.zeros((num_spike_int, 1), dtype=int)
-        weights[0, 0] = 1
-        return csr_matrix(weights)
-
-    @staticmethod
-    def _get_timestep_in_weights(num_spike_int: int) -> csr_matrix:
->>>>>>> 1fcf2421
+
         weights = np.zeros((num_spike_int, 1), dtype=int)
         weights[var_index, 0] = 1
         return csr_matrix(weights)